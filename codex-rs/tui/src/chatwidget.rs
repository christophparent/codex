use std::collections::HashMap;
use std::path::PathBuf;
use std::sync::Arc;
use std::time::Duration;

use codex_core::codex_wrapper::CodexConversation;
use codex_core::codex_wrapper::init_codex;
use codex_core::config::Config;
use codex_core::config::ConfigToml;
use codex_core::openai_model_info::get_all_model_names;
use codex_core::protocol::AgentMessageDeltaEvent;
use codex_core::protocol::AgentMessageEvent;
use codex_core::protocol::AgentReasoningDeltaEvent;
use codex_core::protocol::AgentReasoningEvent;
use codex_core::protocol::ApplyPatchApprovalRequestEvent;
use codex_core::protocol::ErrorEvent;
use codex_core::protocol::Event;
use codex_core::protocol::EventMsg;
use codex_core::protocol::ExecApprovalRequestEvent;
use codex_core::protocol::ExecCommandBeginEvent;
use codex_core::protocol::ExecCommandEndEvent;
use codex_core::protocol::InputItem;
use codex_core::protocol::McpToolCallBeginEvent;
use codex_core::protocol::McpToolCallEndEvent;
use codex_core::protocol::Op;
use codex_core::protocol::PatchApplyBeginEvent;
use codex_core::protocol::TaskCompleteEvent;
use codex_core::protocol::TokenUsage;
use crossterm::event::KeyEvent;
use crossterm::event::KeyEventKind;
use ratatui::buffer::Buffer;
use ratatui::layout::Rect;
use ratatui::widgets::Widget;
use ratatui::widgets::WidgetRef;
use tokio::sync::mpsc::UnboundedSender;
use tokio::sync::mpsc::unbounded_channel;

use crate::app_event::AppEvent;
use crate::app_event_sender::AppEventSender;
use crate::bottom_pane::BottomPane;
use crate::bottom_pane::BottomPaneParams;
use crate::bottom_pane::CancellationEvent;
use crate::bottom_pane::InputResult;
use crate::exec_command::strip_bash_lc_and_escape;
use crate::history_cell::CommandOutput;
use crate::history_cell::HistoryCell;
use crate::history_cell::PatchEventType;
use crate::user_approval_widget::ApprovalRequest;
use codex_file_search::FileMatch;

struct RunningCommand {
    command: Vec<String>,
    #[allow(dead_code)]
    cwd: PathBuf,
}

pub(crate) struct ChatWidget<'a> {
    app_event_tx: AppEventSender,
    codex_op_tx: UnboundedSender<Op>,
    bottom_pane: BottomPane<'a>,
    config: Config,
    initial_user_message: Option<UserMessage>,
    token_usage: TokenUsage,
    reasoning_buffer: String,
    // Buffer for streaming assistant answer text; we do not surface partial
    // We wait for the final AgentMessage event and then emit the full text
    // at once into scrollback so the history contains a single message.
    answer_buffer: String,
    new_session: bool,
    running_commands: HashMap<String, RunningCommand>,
}

struct UserMessage {
    text: String,
    image_paths: Vec<PathBuf>,
}

impl From<String> for UserMessage {
    fn from(text: String) -> Self {
        Self {
            text,
            image_paths: Vec::new(),
        }
    }
}

fn create_initial_user_message(text: String, image_paths: Vec<PathBuf>) -> Option<UserMessage> {
    if text.is_empty() && image_paths.is_empty() {
        None
    } else {
        Some(UserMessage { text, image_paths })
    }
}

impl ChatWidget<'_> {
    pub(crate) fn new(
        config: Config,
        app_event_tx: AppEventSender,
        initial_prompt: Option<String>,
        initial_images: Vec<PathBuf>,
        enhanced_keys_supported: bool,
    ) -> Self {
        let (codex_op_tx, mut codex_op_rx) = unbounded_channel::<Op>();

        let app_event_tx_clone = app_event_tx.clone();
        // Create the Codex asynchronously so the UI loads as quickly as possible.
        let config_for_agent_loop = config.clone();
        tokio::spawn(async move {
            let CodexConversation {
                codex,
                session_configured,
                ..
            } = match init_codex(config_for_agent_loop).await {
                Ok(vals) => vals,
                Err(e) => {
                    // TODO: surface this error to the user.
                    tracing::error!("failed to initialize codex: {e}");
                    return;
                }
            };

            // Forward the captured `SessionInitialized` event that was consumed
            // inside `init_codex()` so it can be rendered in the UI.
            app_event_tx_clone.send(AppEvent::CodexEvent(session_configured.clone()));
            let codex = Arc::new(codex);
            let codex_clone = codex.clone();
            tokio::spawn(async move {
                while let Some(op) = codex_op_rx.recv().await {
                    let id = codex_clone.submit(op).await;
                    if let Err(e) = id {
                        tracing::error!("failed to submit op: {e}");
                    }
                }
            });

            while let Ok(event) = codex.next_event().await {
                app_event_tx_clone.send(AppEvent::CodexEvent(event));
            }
        });

        Self {
            app_event_tx: app_event_tx.clone(),
            codex_op_tx,
            bottom_pane: BottomPane::new(BottomPaneParams {
                app_event_tx,
                has_input_focus: true,
                enhanced_keys_supported,
            }),
            config,
            initial_user_message: create_initial_user_message(
                initial_prompt.unwrap_or_default(),
                initial_images,
            ),
            token_usage: TokenUsage::default(),
            reasoning_buffer: String::new(),
            answer_buffer: String::new(),
            new_session: true,
            running_commands: HashMap::new(),
        }
    }

    pub fn desired_height(&self, width: u16) -> u16 {
        self.bottom_pane.desired_height(width)
    }

    pub(crate) fn handle_key_event(&mut self, key_event: KeyEvent) {
        if key_event.kind == KeyEventKind::Press {
            self.bottom_pane.clear_ctrl_c_quit_hint();
        }

        match self.bottom_pane.handle_key_event(key_event) {
            InputResult::Submitted(text) => {
                self.submit_user_message(text.into());
            }
            InputResult::None => {}
        }
    }

    pub(crate) fn handle_paste(&mut self, text: String) {
        self.bottom_pane.handle_paste(text);
    }

    fn add_to_history(&mut self, cell: HistoryCell) {
        self.app_event_tx
            .send(AppEvent::InsertHistory(cell.plain_lines()));
    }

    fn submit_user_message(&mut self, user_message: UserMessage) {
        let UserMessage { text, image_paths } = user_message;
        let mut items: Vec<InputItem> = Vec::new();

        if !text.is_empty() {
            items.push(InputItem::Text { text: text.clone() });
        }

        for path in image_paths {
            items.push(InputItem::LocalImage { path });
        }

        if items.is_empty() {
            return;
        }

        self.codex_op_tx
            .send(Op::UserInput { items })
            .unwrap_or_else(|e| {
                tracing::error!("failed to send message: {e}");
            });

        // Persist the text to cross-session message history.
        if !text.is_empty() {
            self.codex_op_tx
                .send(Op::AddToHistory { text: text.clone() })
                .unwrap_or_else(|e| {
                    tracing::error!("failed to send AddHistory op: {e}");
                });
        }

        // Only show text portion in conversation history for now.
        if !text.is_empty() {
            self.add_to_history(HistoryCell::new_user_prompt(text.clone()));
        }
    }

    pub(crate) fn handle_codex_event(&mut self, event: Event) {
        let Event { id, msg } = event;
        match msg {
            EventMsg::SessionConfigured(event) => {
                self.bottom_pane
                    .set_history_metadata(event.history_log_id, event.history_entry_count);

                // Record session information at the top of the conversation.
                if self.new_session {
                    self.add_to_history(HistoryCell::new_session_info(&self.config, event, true));
                    self.new_session = false;
                }

                if let Some(user_message) = self.initial_user_message.take() {
                    // If the user provided an initial message, add it to the
                    // conversation history.
                    self.submit_user_message(user_message);
                }

                self.request_redraw();
            }
            EventMsg::AgentMessage(AgentMessageEvent { message }) => {
                // Final assistant answer. Prefer the fully provided message
                // from the event; if it is empty fall back to any accumulated
                // delta buffer (some providers may only stream deltas and send
                // an empty final message).
                let full = if message.is_empty() {
                    std::mem::take(&mut self.answer_buffer)
                } else {
                    self.answer_buffer.clear();
                    message
                };
                if !full.is_empty() {
                    self.add_to_history(HistoryCell::new_agent_message(&self.config, full));
                }
                self.request_redraw();
            }
            EventMsg::AgentMessageDelta(AgentMessageDeltaEvent { delta }) => {
                // Buffer only – do not emit partial lines. This avoids cases
                // where long responses appear truncated if the terminal
                // wrapped early. The full message is emitted on
                // AgentMessage.
                self.answer_buffer.push_str(&delta);
            }
            EventMsg::AgentReasoningDelta(AgentReasoningDeltaEvent { delta }) => {
                // Buffer only – disable incremental reasoning streaming so we
                // avoid truncated intermediate lines. Full text emitted on
                // AgentReasoning.
                self.reasoning_buffer.push_str(&delta);
            }
            EventMsg::AgentReasoning(AgentReasoningEvent { text }) => {
                // Emit full reasoning text once. Some providers might send
                // final event with empty text if only deltas were used.
                let full = if text.is_empty() {
                    std::mem::take(&mut self.reasoning_buffer)
                } else {
                    self.reasoning_buffer.clear();
                    text
                };
                if !full.is_empty() {
                    self.add_to_history(HistoryCell::new_agent_reasoning(&self.config, full));
                }
                self.request_redraw();
            }
            EventMsg::TaskStarted => {
                self.bottom_pane.clear_ctrl_c_quit_hint();
                self.bottom_pane.set_task_running(true);
                self.request_redraw();
            }
            EventMsg::TaskComplete(TaskCompleteEvent {
                last_agent_message: _,
            }) => {
                self.bottom_pane.set_task_running(false);
                self.request_redraw();
            }
            EventMsg::TokenCount(token_usage) => {
                self.token_usage = add_token_usage(&self.token_usage, &token_usage);
                self.bottom_pane
                    .set_token_usage(self.token_usage.clone(), self.config.model_context_window);
            }
            EventMsg::Error(ErrorEvent { message }) => {
                self.add_to_history(HistoryCell::new_error_event(message.clone()));
                self.bottom_pane.set_task_running(false);
            }
            EventMsg::PlanUpdate(update) => {
                self.add_to_history(HistoryCell::new_plan_update(update));
                self.request_redraw();
            }
            EventMsg::ExecApprovalRequest(ExecApprovalRequestEvent {
                call_id: _,
                command,
                cwd,
                reason,
            }) => {
                // Print the command to the history so it is visible in the
                // transcript *before* the modal asks for approval.
                let cmdline = strip_bash_lc_and_escape(&command);
                let text = format!(
                    "command requires approval:\n$ {cmdline}{reason}",
                    reason = reason
                        .as_ref()
                        .map(|r| format!("\n{r}"))
                        .unwrap_or_default()
                );
                self.add_to_history(HistoryCell::new_background_event(text));

                let request = ApprovalRequest::Exec {
                    id,
                    command,
                    cwd,
                    reason,
                };
                self.bottom_pane.push_approval_request(request);
                self.request_redraw();
            }
            EventMsg::ApplyPatchApprovalRequest(ApplyPatchApprovalRequestEvent {
                call_id: _,
                changes,
                reason,
                grant_root,
            }) => {
                // ------------------------------------------------------------------
                // Before we even prompt the user for approval we surface the patch
                // summary in the main conversation so that the dialog appears in a
                // sensible chronological order:
                //   (1) codex → proposes patch (HistoryCell::PendingPatch)
                //   (2) UI → asks for approval (BottomPane)
                // This mirrors how command execution is shown (command begins →
                // approval dialog) and avoids surprising the user with a modal
                // prompt before they have seen *what* is being requested.
                // ------------------------------------------------------------------

                self.add_to_history(HistoryCell::new_patch_event(
                    PatchEventType::ApprovalRequest,
                    changes,
                ));

                // Now surface the approval request in the BottomPane as before.
                let request = ApprovalRequest::ApplyPatch {
                    id,
                    reason,
                    grant_root,
                };
                self.bottom_pane.push_approval_request(request);
                self.request_redraw();
            }
            EventMsg::ExecCommandBegin(ExecCommandBeginEvent {
                call_id,
                command,
                cwd,
            }) => {
                self.running_commands.insert(
                    call_id,
                    RunningCommand {
                        command: command.clone(),
                        cwd: cwd.clone(),
                    },
                );
                self.add_to_history(HistoryCell::new_active_exec_command(command));
            }
            EventMsg::PatchApplyBegin(PatchApplyBeginEvent {
                call_id: _,
                auto_approved,
                changes,
            }) => {
                // Even when a patch is auto‑approved we still display the
                // summary so the user can follow along.
                self.add_to_history(HistoryCell::new_patch_event(
                    PatchEventType::ApplyBegin { auto_approved },
                    changes,
                ));
            }
            EventMsg::ExecCommandEnd(ExecCommandEndEvent {
                call_id,
                exit_code,
                stdout,
                stderr,
            }) => {
                let cmd = self.running_commands.remove(&call_id);
                self.add_to_history(HistoryCell::new_completed_exec_command(
                    cmd.map(|cmd| cmd.command).unwrap_or_else(|| vec![call_id]),
                    CommandOutput {
                        exit_code,
                        stdout,
                        stderr,
                        duration: Duration::from_secs(0),
                    },
                ));
            }
            EventMsg::McpToolCallBegin(McpToolCallBeginEvent {
                call_id: _,
                invocation,
            }) => {
                self.add_to_history(HistoryCell::new_active_mcp_tool_call(invocation));
            }
            EventMsg::McpToolCallEnd(McpToolCallEndEvent {
                call_id: _,
                duration,
                invocation,
                result,
            }) => {
                self.add_to_history(HistoryCell::new_completed_mcp_tool_call(
                    80,
                    invocation,
                    duration,
                    result
                        .as_ref()
                        .map(|r| r.is_error.unwrap_or(false))
                        .unwrap_or(false),
                    result,
                ));
            }
            EventMsg::GetHistoryEntryResponse(event) => {
                let codex_core::protocol::GetHistoryEntryResponseEvent {
                    offset,
                    log_id,
                    entry,
                } = event;

                // Inform bottom pane / composer.
                self.bottom_pane
                    .on_history_entry_response(log_id, offset, entry.map(|e| e.text));
            }
            EventMsg::ShutdownComplete => {
                self.app_event_tx.send(AppEvent::ExitRequest);
            }
            event => {
                self.add_to_history(HistoryCell::new_background_event(format!("{event:?}")));
            }
        }
    }

    /// Update the live log preview while a task is running.
    pub(crate) fn update_latest_log(&mut self, line: String) {
        // Forward only if we are currently showing the status indicator.
        self.bottom_pane.update_status_text(line);
    }

    fn request_redraw(&mut self) {
        self.app_event_tx.send(AppEvent::RequestRedraw);
    }

    pub(crate) fn add_diff_output(&mut self, diff_output: String) {
        self.add_to_history(HistoryCell::new_diff_output(diff_output.clone()));
    }

    /// Forward file-search results to the bottom pane.
    pub(crate) fn apply_file_search_result(&mut self, query: String, matches: Vec<FileMatch>) {
        self.bottom_pane.on_file_search_result(query, matches);
    }

    /// Handle Ctrl-C key press.
    /// Returns CancellationEvent::Handled if the event was consumed by the UI, or
    /// CancellationEvent::Ignored if the caller should handle it (e.g. exit).
    pub(crate) fn on_ctrl_c(&mut self) -> CancellationEvent {
        match self.bottom_pane.on_ctrl_c() {
            CancellationEvent::Handled => return CancellationEvent::Handled,
            CancellationEvent::Ignored => {}
        }
        if self.bottom_pane.is_task_running() {
            self.bottom_pane.clear_ctrl_c_quit_hint();
            self.submit_op(Op::Interrupt);
            self.answer_buffer.clear();
            self.reasoning_buffer.clear();
            CancellationEvent::Ignored
        } else if self.bottom_pane.ctrl_c_quit_hint_visible() {
            self.submit_op(Op::Shutdown);
            CancellationEvent::Handled
        } else {
            self.bottom_pane.show_ctrl_c_quit_hint();
            CancellationEvent::Ignored
        }
    }

    pub(crate) fn composer_is_empty(&self) -> bool {
        self.bottom_pane.composer_is_empty()
    }

    /// Forward an `Op` directly to codex.
    pub(crate) fn submit_op(&self, op: Op) {
        if let Err(e) = self.codex_op_tx.send(op) {
            tracing::error!("failed to submit op: {e}");
        }
    }

    pub(crate) fn token_usage(&self) -> &TokenUsage {
        &self.token_usage
    }

<<<<<<< HEAD
    /// Open the model selection view in the bottom pane.
    pub(crate) fn show_model_selector(&mut self) {
        let current = self.config.model.clone();

        let mut options = get_all_model_names()
            .into_iter()
            .map(|s| s.to_string())
            .collect::<Vec<_>>();

        // Always include the currently configured model (covers custom values).
        options.push(current.clone());

        // Append any models found in config.toml profiles and top-level model.
        let config_path = self.config.codex_home.join("config.toml");
        if let Ok(contents) = std::fs::read_to_string(&config_path) {
            if let Ok(cfg) = toml::from_str::<ConfigToml>(&contents) {
                let mut config_models: Vec<String> = Vec::new();
                if let Some(m) = cfg.model {
                    config_models.push(m);
                }
                for (_name, profile) in cfg.profiles.into_iter() {
                    if let Some(m) = profile.model {
                        config_models.push(m);
                    }
                }
                // Alphabetical ordering for config models.
                config_models.sort();
                options.extend(config_models);
            }
        }

        self.bottom_pane.show_model_selector(&current, options);
    }

    /// Update the current model and reconfigure the running Codex session.
    pub(crate) fn update_model_and_reconfigure(&mut self, model: String) {
        // Update local config so UI reflects the new model.
        let changed = self.config.model != model;
        self.config.model = model.clone();

        // Emit an event in the conversation log so the change is visible.
        if changed {
            self.add_to_history(HistoryCell::new_background_event(format!(
                "Set model to {model}."
            )));
        }

        // Reconfigure the agent session with the same provider and policies.
        // Build the op from the config to avoid drift when fields are added.
        let op = self
            .config
            .to_configure_session_op(None, self.config.user_instructions.clone());
        self.submit_op(op);
        self.request_redraw();
=======
    pub(crate) fn clear_token_usage(&mut self) {
        self.token_usage = TokenUsage::default();
        self.bottom_pane
            .set_token_usage(self.token_usage.clone(), self.config.model_context_window);
>>>>>>> f918198b
    }
}

impl WidgetRef for &ChatWidget<'_> {
    fn render_ref(&self, area: Rect, buf: &mut Buffer) {
        // In the hybrid inline viewport mode we only draw the interactive
        // bottom pane; history entries are injected directly into scrollback
        // via `Terminal::insert_before`.
        (&self.bottom_pane).render(area, buf);
    }
}

fn add_token_usage(current_usage: &TokenUsage, new_usage: &TokenUsage) -> TokenUsage {
    let cached_input_tokens = match (
        current_usage.cached_input_tokens,
        new_usage.cached_input_tokens,
    ) {
        (Some(current), Some(new)) => Some(current + new),
        (Some(current), None) => Some(current),
        (None, Some(new)) => Some(new),
        (None, None) => None,
    };
    let reasoning_output_tokens = match (
        current_usage.reasoning_output_tokens,
        new_usage.reasoning_output_tokens,
    ) {
        (Some(current), Some(new)) => Some(current + new),
        (Some(current), None) => Some(current),
        (None, Some(new)) => Some(new),
        (None, None) => None,
    };
    TokenUsage {
        input_tokens: current_usage.input_tokens + new_usage.input_tokens,
        cached_input_tokens,
        output_tokens: current_usage.output_tokens + new_usage.output_tokens,
        reasoning_output_tokens,
        total_tokens: current_usage.total_tokens + new_usage.total_tokens,
    }
}<|MERGE_RESOLUTION|>--- conflicted
+++ resolved
@@ -511,7 +511,6 @@
         &self.token_usage
     }
 
-<<<<<<< HEAD
     /// Open the model selection view in the bottom pane.
     pub(crate) fn show_model_selector(&mut self) {
         let current = self.config.model.clone();
@@ -566,12 +565,12 @@
             .to_configure_session_op(None, self.config.user_instructions.clone());
         self.submit_op(op);
         self.request_redraw();
-=======
+    }
+
     pub(crate) fn clear_token_usage(&mut self) {
         self.token_usage = TokenUsage::default();
         self.bottom_pane
             .set_token_usage(self.token_usage.clone(), self.config.model_context_window);
->>>>>>> f918198b
     }
 }
 
